--- conflicted
+++ resolved
@@ -280,11 +280,7 @@
           stream:
             Stream to be processed.
         """
-<<<<<<< HEAD
-        hyp = stream.hyp[self.beam_search_params["context_size"] :]  # noqa
-=======
-        hyp = stream.hyp[self.context_size :]
->>>>>>> 7f678011
+        hyp = stream.hyp[self.beam_search_params["context_size"] :]
         return self.sp.decode(hyp)
 
 
